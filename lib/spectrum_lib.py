## For Card Control ##
from lib.pyspcm import *
from lib.spcm_tools import *
## For Cam Control ##
from instrumental import instrument, u
import matplotlib.animation as animation
from matplotlib.widgets import Button, Slider
from scipy.optimize import curve_fit
## Other ##
import sys
import time
import easygui
import matplotlib.pyplot as plt
import numpy as np
from math import sin, pi
import random
import bisect
import h5py
import warnings


## Warning Suppression ##
warnings.filterwarnings("ignore", category=FutureWarning, module="instrumental")

### Constants ###
SAMP_VAL_MAX = (2 ** 15 - 1)  # Maximum digital value of sample ~~ signed 16 bits
SAMP_FREQ_MAX = 1250E6  # Maximum Sampling Frequency
MAX_DATA = 25E5  # Maximum number of samples to hold in array at once

### Parameter ###
SAMP_FREQ = 1000E6  # Modify if a different Sampling Frequency is required.


# noinspection PyTypeChecker,PyUnusedLocal
class OpenCard:
    """ Class designed for Opening, Configuring, running the Spectrum AWG card.

        CLASS VARIABLES:
            + hCard ---- The handle to the open card. For use with Spectrum API functions.
            + ModeBook - Dictionary for retrieving board register constants from key phrases.
        MEMBER VARIABLES:
            + ModeReady - Indicator of setup_mode()
            + ChanReady - Indicator of setup_channels()
            + BufReady  - Indicator of setup_buffer()
            + Mode      - Most recent mode card was configured to
            + Segments  - List of Segment objects

        USER METHODS:
            + set_mode(mode) ------------------------------ Set the card operation mode, e.g. multiple, continuous.
            + setup_channels(amplitude, ch0, ch1, filter) - Activates chosen channels and Configures Triggers.
            + setup_buffer() ------------------------------ Transfers the waveform to Board Memory
            + load_segments(segs) ------------------------- Appends a set of segments to the current set.
            + clear_segments() ---------------------------- Clears out current set of Segments.
            + reset_card() -------------------------------- Resets all of the cards configuration. Doesn't close card.
        PRIVATE METHODS:
            + _error_check() ------------------------------- Reads the card's error register.
            + _compute_and_load(seg, Ptr, buf, fsamp) ------ Computes a Segment and Transfers to Card.
    """
    ## Handle on card ##
    # We make this a class variable because there is only 1 card in the lab.
    # This simplifies enforcing 1 instance.
    hCard = None
    ModeBook = {  # Dictionary of Mode Names to Register Value Constants
        'continuous': SPC_REP_STD_CONTINUOUS,
        'multi': SPC_REP_STD_MULTI,
        'sequential': SPC_REP_STD_SEQUENCE
    }

    def __init__(self, mode='continuous'):
        """ Just Opens the card in the given mode.
            INPUTS:
                mode  - Name for card output mode. limited support :)
            'single' or 'multiple' mode only (not yet supported)
                loops - Number of times the buffer is looped, 0 = infinity
        """
        assert self.hCard is None, "Card opened twice!"

        self.hCard = spcm_hOpen(create_string_buffer(b'/dev/spcm0'))  # Opens Card
        self._error_check()
        self.ModeReady = True
        self.ChanReady = False
        self.BufReady = False
        self.ProgrammedSequence = False if mode == 'sequential' else True
        self.Mode = mode
        self.Segments = None

        spcm_dwSetParam_i32(self.hCard, SPC_M2CMD, M2CMD_CARD_RESET)

        ## Setup Mode ##
        mode = self.ModeBook.get(mode)  # ModeBook is class object, look above
        if mode is None:
            print('Invalid mode phrase, possible phrases are: ')
            print(list(self.ModeBook.keys()))
            exit(1)

        spcm_dwSetParam_i32(self.hCard, SPC_CARDMODE, mode)

        if mode is 'continuous':
            loops = 0
            spcm_dwSetParam_i64(self.hCard, SPC_LOOPS, int64(loops))
        self._error_check()
        self.ModeReady = True


    def __exit__(self, exception_type, exception_value, traceback):
        print("in __exit__")
        spcm_vClose(self.hCard)

    ################# PUBLIC FUNCTIONS #################

    #### Segment Object Handling ####
    def clear_segments(self):
        self.Segments = None

    def load_segments(self, segs):
        if self.Segments is None:
            self.Segments = segs
        else:
            self.Segments.extend(segs)

    #### Basic Card Configuration Functions ####
    def set_mode(self, mode):
        if self.Mode != mode:
            self.BufReady = False
        spcm_dwSetParam_i32(self.hCard, SPC_CARDMODE, self.ModeBook.get(mode))
        self.Mode = mode
        self.ModeReady = True

    def setup_channels(self, amplitude=200, ch0=False, ch1=True, use_filter=False):
        """ Performs a Standard Initialization for designated Channels & Trigger
            INPUTS:
                amplitude -- Sets the Output Amplitude ~~ RANGE: [80 - 2000](mV) inclusive
                ch0 -------- Bool to Activate Channel0
                ch1 -------- Bool to Activate Channel1
                use_filter - Bool to Activate Output Filter
        """
        ## Input Validation ##
        if ch0 and ch1:
            print('Multi-Channel Support Not Yet Supported!')
            print('Defaulting to Ch1 only.')
            ch0 = False
<<<<<<< HEAD
        assert 80 <= amplitude <= 800, "Amplitude must within interval: [80 - 2000]"
=======
        assert 80 <= amplitude <= 240, "Amplitude must within interval: [80 - 2000]"
        if amplitude > 200:
            print("Warning: Nearing Input Power limit for AOM")
>>>>>>> 662bc6eb
        if amplitude != int(amplitude):
            amplitude = int(amplitude)
            print("Rounding amplitude to required integer value: ", amplitude)

        ## Channel Activation ##
        CHAN = 0x00000000
        amp = int32(amplitude)
        if ch0:
            spcm_dwSetParam_i32(self.hCard, SPC_ENABLEOUT0, 1)
            CHAN = CHAN ^ CHANNEL0
            spcm_dwSetParam_i32(self.hCard, SPC_AMP0,       amp)
            spcm_dwSetParam_i64(self.hCard, SPC_FILTER0,    int64(use_filter))
        if ch1:
            spcm_dwSetParam_i32(self.hCard, SPC_ENABLEOUT1, 1)
            CHAN = CHAN ^ CHANNEL1
            spcm_dwSetParam_i32(self.hCard, SPC_AMP1,       amp)
            spcm_dwSetParam_i64(self.hCard, SPC_FILTER1,    int64(use_filter))
        spcm_dwSetParam_i32(self.hCard, SPC_CHENABLE,       CHAN)

        ## Trigger Config ##
        spcm_dwSetParam_i32(self.hCard, SPC_TRIG_ORMASK,    SPC_TMASK_SOFTWARE)
        ## Necessary? Doesn't Hurt ##
        spcm_dwSetParam_i32(self.hCard, SPC_TRIG_ANDMASK,   0)
        spcm_dwSetParam_i64(self.hCard, SPC_TRIG_DELAY,     int64(0))
        spcm_dwSetParam_i32(self.hCard, SPC_TRIGGEROUT,     0)
        ############ ???? ###########
        self._error_check()
        self.ChanReady = True

    def setup_buffer(self):
        """ Calculates waves contained in Segments,
            configures the board memory buffer,
            then transfers to the board.
        """
        ## Validate ##
        assert self.ChanReady and self.ModeReady, "The Mode & Channels must be configured before Buffer!"
        assert len(self.Segments) > 0, "No Segments defined! Nothing to put in Buffer."

        ## Gather Information from Board ##
        num_chan = int32(0)  # Number of Open Channels
        mem_size = uint64(0)  # Total Memory ~ 4.3 GB
        spcm_dwGetParam_i32(self.hCard, SPC_CHCOUNT,    byref(num_chan))
        spcm_dwGetParam_i64(self.hCard, SPC_PCIMEMSIZE, byref(mem_size))
#######################################################################################################################
        ## Configures Memory Size & Divisions ##
        num_segs = int32(2)
        if self.Mode == 'sequential':
            buf_size = max([seg.SampleLength for seg in self.Segments])*2*num_chan.value
            while num_segs.value < len(self.Segments):
                num_segs.value <<= 1
            assert buf_size <= mem_size.value / num_segs.value, "One of the segments is too large!"

            spcm_dwSetParam_i32(self.hCard, SPC_SEQMODE_MAXSEGMENTS,    num_segs)
            spcm_dwSetParam_i32(self.hCard, SPC_SEQMODE_STARTSTEP,      0)

            num_segs = len(self.Segments)
            print("Num Segments: ", num_segs)
        else:
            buf_size = self.Segments[0].SampleLength*2*num_chan.value
            spcm_dwSetParam_i64(self.hCard, SPC_MEMSIZE,                int64(self.Segments[0].SampleLength))

        ## Sets up a local Software Buffer for Transfer to Board ##
        pv_buf = pvAllocMemPageAligned(buf_size)  # Allocates space on PC
        pn_buf = cast(pv_buf, ptr16)  # Casts pointer into something usable

        ## Loads each necessary Segment ##
        if self.Mode == 'sequential':
            for i, seg in enumerate(self.Segments):
                spcm_dwSetParam_i32(self.hCard, SPC_SEQMODE_WRITESEGMENT, i)
                spcm_dwSetParam_i32(self.hCard, SPC_SEQMODE_SEGMENTSIZE, seg.SampleLength)
                self._error_check()

                buf_size = seg.SampleLength * 2 * num_chan.value  # Calculates Segment Size in Bytes
                self._compute_and_load(seg, pn_buf, pv_buf, uint64(buf_size))
        else:
            buf_size = self.Segments[0].SampleLength * 2 * num_chan.value
            self._compute_and_load(self.Segments[0], pn_buf, pv_buf, uint64(buf_size))
#######################################################################################################################
        ## Clock ##
        spcm_dwSetParam_i32(self.hCard, SPC_CLOCKMODE,  SPC_CM_INTPLL)  # Sets out internal Quarts Clock For Sampling
        spcm_dwSetParam_i64(self.hCard, SPC_SAMPLERATE, int64(int(SAMP_FREQ)))  # Sets Sampling Rate
        spcm_dwSetParam_i32(self.hCard, SPC_CLOCKOUT,   0)  # Disables Clock Output
        check_clock = int64(0)
        spcm_dwGetParam_i64(self.hCard, SPC_SAMPLERATE, byref(check_clock))  # Checks Sampling Rate
        print("Achieved Sampling Rate: ", check_clock.value)

        self._error_check()
        self.BufReady = True

    def wiggle_output(self, timeout=0, cam=True, verbose=False):
        """ Performs a Standard Output for configured settings.
            INPUTS:
                -- OPTIONAL --
                + timeout - How long the output streams in Milliseconds.
                + cam ----- Indicates whether to use Camera GUI.
            OUTPUTS:
                WAVES! (This function itself actually returns void)
        """
        if self.ChanReady and self.ModeReady and not self.BufReady:
            print("Psst..you need to reconfigure the buffer after switching modes.")
        assert self.BufReady and self.ChanReady and self.ModeReady, "Card not fully configured"
        assert self.ProgrammedSequence, "If your using 'sequential' mode, you must us 'load_sequence()'."

        WAIT = 0
        if self.Mode == 'continuous':
            print("Looping Signal for ", timeout / 1000 if timeout else "infinity", " seconds...")
            if timeout != 0:
                WAIT = M2CMD_CARD_WAITREADY
            spcm_dwSetParam_i32(self.hCard, SPC_TIMEOUT, timeout)

        dwError = spcm_dwSetParam_i32(self.hCard, SPC_M2CMD, M2CMD_CARD_START | M2CMD_CARD_ENABLETRIGGER | WAIT)
        count = 0
        while dwError == ERR_CLOCKNOTLOCKED:
            count += 1
            time.sleep(0.1)
            self._error_check(halt=False)
            dwError = spcm_dwSetParam_i32(self.hCard, SPC_M2CMD, M2CMD_CARD_START | M2CMD_CARD_ENABLETRIGGER | WAIT)
            if count == 10:
                break

        if dwError == ERR_TIMEOUT:
            print("timeout!")
        elif cam:
            self._run_cam(verbose)
        elif self.Mode == 'sequential':
            while True:
                if easygui.boolbox('Send Trigger?', 'Running Sequence', ['exit', 'trigger']):
                    break
                spcm_dwSetParam_i32(self.hCard, SPC_M2CMD, M2CMD_CARD_FORCETRIGGER)
        elif timeout == 0:
            easygui.msgbox('Stop Card?', 'Infinite Looping!')

        spcm_dwSetParam_i32(self.hCard, SPC_M2CMD, M2CMD_CARD_STOP)
        print("End?")
        self._error_check()


    def load_sequence(self, steps, dump=True):
        """ Given a list of steps

        """
        assert self.Mode == 'sequential', "Cannot load sequence unless in Sequential mode."
        for step in steps:
            cur = step.CurrentStep
            seg = step.SegmentIndex
            loop = step.Loops
            nxt = step.NextStep
            cond = step.Condition
            reg_upper = int32(cond | loop)
            reg_lower = int32(nxt << 16 | seg)
            print("Step %.2d: 0x%08x_%08x\n" % (cur, reg_upper.value, reg_lower.value))
            spcm_dwSetParam_i64m(self.hCard, SPC_SEQMODE_STEPMEM0 + cur, reg_upper, reg_lower)
        self.ProgrammedSequence = True

        if dump:
            print("\nDump!:\n")
            for i in range(len(steps)):
                temp = uint64(0)
                spcm_dwGetParam_i64(self.hCard, SPC_SEQMODE_STEPMEM0 + i, byref(temp))
                print("Step %.2d: 0x%08x_%08x\n" % (i, int32(temp.value >> 32).value, int32(temp.value).value))


    def stabilize_intensity(self, cam, verbose=False):
        """ Given a UC480 camera object (instrumental module) and
            a number indicating the number of trap objects,
            applies an iterative image analysis to individual trap adjustment
            in order to achieve a nearly homogeneous intensity profile across traps.

        """
        L = 0.5  # Correction Rate
        mags = self.Segments[0].get_magnitudes()
        ntraps = len(mags)
        iteration = 0
        while True:
            iteration += 1
            print("Iteration ", iteration)

            im = cam.latest_frame()
            try:
                ampls = analyze_image(im, ntraps, iteration, verbose)
            except (AttributeError, ValueError) as e:
                print("No Bueno, error occurred during image analysis:\n", e)
                break

            rel_dif = 100 * np.std(np.array(ampls)) / np.mean(np.array(ampls))
            print(f'Relative Difference: {rel_dif:.2f} %')
            if rel_dif < 0.8:
                print("WOW")
                break

            ampls = [min(ampls)*L / A - L + 1 for A in ampls]
            mags = np.multiply(mags, ampls)
            mags = [mag + 1 - max(mags) for mag in mags]  # Shift s.t. ALL <= 1
            print("Magnitudes: ", mags)
            self._update_magnitudes(mags)
        _ = analyze_image(im, ntraps, verbose=verbose)



    def reset_card(self):
        """ Wipes Card Configuration clean

        """
        spcm_dwSetParam_i32(self.hCard, SPC_M2CMD, M2CMD_CARD_RESET)
        self.ModeReady = False
        self.ChanReady = False
        self.BufReady = False

    ################# PRIVATE FUNCTIONS #################

    def _error_check(self, halt=True):
        """ Checks the Error Register.
        If Occupied:
                -Prints Error
                -Optionally closes the Card and exits program
                -Or returns False
        Else:   -Returns True
        """
        ErrBuf = create_string_buffer(ERRORTEXTLEN)  # Buffer for returned Error messages
        if spcm_dwGetErrorInfo_i32(self.hCard, None, None, ErrBuf) != ERR_OK:
            sys.stdout.write("Warning: {0}".format(ErrBuf.value))
            if halt:
                spcm_vClose(self.hCard)
                exit(1)
            return False
        return True

    def _compute_and_load(self, seg, ptr, buf, buf_size):
        """
            Computes the superposition of frequencies
            and stores it in the buffer.
            We divide by the number of waves and scale to the SAMP_VAL_MAX
            s.t. if all waves phase align, they will not exceed the max value.
            INPUTS:
                seg   ---- Segment which describes what frequencies & how many samples to compute.
                ptr   ---- Pointer to buffer to access the data.
                buf   ---- The buffer passed to the Spectrum Transfer Function.
                buf_size - Size of the buffer in bytes.
        """
        ## Computes if Necessary, then copies Segment to software Buffer ##
        if not seg.Latest:
            seg.compute()
        for i in range(seg.SampleLength):
            ptr[i] = seg.Buffer[i]

        ## Do a Transfer ##
        spcm_dwDefTransfer_i64(self.hCard, SPCM_BUF_DATA, SPCM_DIR_PCTOCARD, int32(0), buf, uint64(0), buf_size)
        print("Doing a transfer...%d bytes" % buf_size.value)
        spcm_dwSetParam_i32(self.hCard, SPC_M2CMD, M2CMD_DATA_STARTDMA | M2CMD_DATA_WAITDMA)
        print("Done")

    def _update_magnitudes(self, new_magnitudes):
        """ Subroutine used by stabilize_intensity()
            Turns off card, modifies each tone's magnitude, then lights it back up.

        """
        spcm_dwSetParam_i32(self.hCard, SPC_M2CMD, M2CMD_CARD_STOP)
        self.Segments[0].set_magnitudes(new_magnitudes)
        self.setup_buffer()
        spcm_dwSetParam_i32(self.hCard, SPC_M2CMD, M2CMD_CARD_START | M2CMD_CARD_ENABLETRIGGER)
        time.sleep(1)

    def _run_cam(self, verbose=False):
        """ Fires up the camera stream (ThorLabs UC480),
            then plots frames at a modifiable framerate in a Figure.
            Additionally, sets up special button functionality on the Figure.

        """
        ## https://instrumental-lib.readthedocs.io/en/stable/uc480-cameras.html ##
        ## ^^LOOK HERE^^ for driver documentation ##

        ## If you have problems here ##
        ## then see above doc &      ##
        ## Y:\E6\Software\Python\Instrument Control\ThorLabs UC480\cam_control.py ##
        cam = instrument('ThorCam')

        ## Cam Live Stream ##
        cam.start_live_video(framerate=10 * u.hertz)
        exp_t = cam._get_exposure()

        ## Create Figure ##
        fig = plt.figure()
        ax1 = fig.add_subplot(1, 1, 1)

        ## Animation Frame ##
        def animate(i):
            if cam.wait_for_frame():
                im = cam.latest_frame()
                ax1.clear()
                ax1.imshow(im)

        ## Button: Exposure Adjustment ##
        def find_exposure(event):
            fix_exposure(cam, set_exposure, verbose)

        ## Button: Intensity Feedback ##
        def stabilize(event):  # Wrapper for Intensity Feedback function.
            self.stabilize_intensity(cam, verbose)

        ## Button: Pause ##
        def playback(event):
            if playback.running:
                spcm_dwSetParam_i32(self.hCard, SPC_M2CMD, M2CMD_CARD_STOP)
                playback.running = 0
            else:
                spcm_dwSetParam_i32(self.hCard, SPC_M2CMD, M2CMD_CARD_START | M2CMD_CARD_ENABLETRIGGER)
                playback.running = 1
        playback.running = 1

        ## Slider: Exposure ##
        def adjust_exposure(exp_t):
            cam._set_exposure(exp_t * u.milliseconds)

        ## Button Construction ##
        axspos = plt.axes([0.56, 0.0, 0.13, 0.05])
        axstab = plt.axes([0.7,  0.0, 0.1,  0.05])
        axstop = plt.axes([0.81, 0.0, 0.12, 0.05])
        axspar = plt.axes([0.14, 0.9, 0.73, 0.05])
        correct_exposure = Button(axspos, 'AutoExpose')
        stabilize_button = Button(axstab, 'Stabilize')
        pause_play       = Button(axstop, 'Pause/Play')
        set_exposure     = Slider(axspar, 'Exposure', valmin=0.1, valmax=30, valinit=exp_t.magnitude)
        correct_exposure.on_clicked(find_exposure)
        stabilize_button.on_clicked(stabilize)
        pause_play.on_clicked(playback)
        set_exposure.on_changed(adjust_exposure)

        ## Begin Animation ##
        _ = animation.FuncAnimation(fig, animate, interval=100)
        plt.show()
        plt.close(fig)
        self._error_check()


######### Step Class #########
class Step:
    """ NOTE: Indexes start at 0!!
        MEMBER VARIABLES:
            + CurrentStep -- The Sequence index for this step.
            + SegmentIndex - The index into the Segment array for the associated Wave.
            + Loops -------- Number of times the Wave is looped before checking continue Condition.
            + NextStep ----- The Sequence index for the next step.
            -- OPTIONAL --
            + Condition ---- A keyword to indicate: if a trigger is necessary for the step
                            to continue to the next, or if it should be the last step.
                            ['trigger', 'end'] respectively.
                            Defaults to None, meaning the step continues after looping 'Loops' times.

        USER METHODS:

        PRIVATE METHODS:

    """
    Conds = {  # Dictionary of Condition keywords to Register Value Constants
        None      : SPCSEQ_ENDLOOPALWAYS,
        'trigger' : SPCSEQ_ENDLOOPONTRIG,
        'end'     : SPCSEQ_END
    }

    def __init__(self, cur, seg, loops, nxt, cond=None):
        self.CurrentStep = cur
        self.SegmentIndex = seg
        self.Loops = loops
        self.NextStep = nxt
        self.Condition = self.Conds.get(cond)

        assert self.Condition is not None, "Invalid keyword for Condition."


######### Wave Class #########
class Wave:
    """
        MEMBER VARIABLES:
            + Frequency - (Hertz)
            + Magnitude - Relative Magnitude between [0 - 1] inclusive
            + Phase ----- (Radians)
    """
    def __init__(self, freq, mag=1, phase=0):
        ## Validate ##
        assert freq > 0, ("Invalid Frequency: %d, must be positive" % freq)
        assert 0 <= mag <= 1, ("Invalid magnitude: %d, must be within interval [0,1]" % mag)
        ## Initialize ##
        self.Frequency = freq
        self.Magnitude = mag
        self.Phase = phase

    def __lt__(self, other):
        return self.Frequency < other.Frequency


######### Segment Class #########
class Segment:
    """
        MEMBER VARIABLES:
            + Waves -------- List of Wave objects which compose the Segment. Sorted in Ascending Frequency.
            + Resolution --- (Hertz) The target resolution to aim for. In other words, sets the sample time (N / Fsamp)
                             and thus the 'wavelength' of the buffer (wavelength that completely fills the buffer).
                             Any multiple of the resolution will be periodic in the memory buffer.
            + SampleLength - Calculated during Buffer Setup; The length of the Segment in Samples.
            + Buffer ------- Storage location for calculated Wave.
            + Latest ------- Boolean indicating if the Buffer is the correct computation (E.g. correct Magnitude/Phase)

        USER METHODS:
            + add_wave(w) --------- Add the wave object 'w' to the segment, given it's not a duplicate frequency.
            + remove_frequency(f) - Remove the wave object with frequency 'f'.
            + plot() -------------- Plots the segment via matplotlib. Computes first if necessary.
            + randomize() --------- Randomizes the phases for each composing frequency of the Segment.
        PRIVATE METHODS:
            + _compute() - Computes the segment and stores into Buffer.
            + __str__() --- Defines behavior for --> print(*Segment Object*)
    """
    def __init__(self, freqs, resolution=1E6, sample_length=None, filename=None, targets=None):
        """
            Multiple constructors in one.
            INPUTS:
                freqs ------ A list of frequency values, from which wave objects are automatically created.
                waves ------ Alternative to above, a list of pre-constructed wave objects could be passed.
            == OPTIONAL ==
                resolution ---- Either way, this determines the...resolution...and thus the sample length.
                sample_length - Overrides the resolution parameter.
        """
        ## Validate & Sort ##
        freqs.sort()

        if sample_length is not None:
            target_sample_length = int(sample_length)
            resolution = SAMP_FREQ / target_sample_length
        else:
            assert resolution < SAMP_FREQ / 2, ("Invalid Resolution, has to be below Nyquist: %d" % (SAMP_FREQ / 2))
            target_sample_length = int(SAMP_FREQ / resolution)

        assert freqs[-1] >= resolution, ("Frequency %d is smaller than Resolution %d." % (freqs[-1], resolution))
        assert freqs[0] < SAMP_FREQ_MAX / 2, ("Frequency %d must below Nyquist: %d" % (freqs[0], SAMP_FREQ / 2))

        ## Initialize ##
        self.Waves = [Wave(f) for f in freqs]
        self.SampleLength = (target_sample_length - target_sample_length % 32)
        self.Latest       = False
        self.Buffer       = None
        self.Filename     = filename
        self.Targets      = np.zeros(len(freqs)) if targets is None else targets
        self.Filed        = False
        ## Report ##
        print("Sample Length: ", self.SampleLength)
        print('Target Resolution: ', resolution, 'Hz, Achieved resolution: ', SAMP_FREQ / self.SampleLength, 'Hz')


    def add_wave(self, w):
        """ Given a Wave object,
            adds to current Segment as long as it's not a duplicate.

        """
        for wave in self.Waves:
            if w.Frequency == wave.Frequency:
                print("Skipping duplicate: %d Hz" % w.Frequency)
                return
        resolution = SAMP_FREQ / self.SampleLength
        assert w.Frequency >= resolution, ("Resolution: %d Hz, sets the minimum frequency." % resolution)
        assert w.Frequency < SAMP_FREQ / 2, ("Frequencies must be below Nyquist: %d" % (SAMP_FREQ / 2))
        bisect.insort(self.Waves, w)
        self.Latest = False


    def remove_frequency(self, f):
        """ Given an input frequency,
            searches current Segment and removes a matching frequency if found.

        """
        self.Waves = [W for W in self.Waves if W.Frequency != f]
        self.Latest = False


    def get_magnitudes(self):
        """ Returns an array of magnitudes,
            each associated with a particular trap.

        """
        return [w.Magnitude for w in self.Waves]

    def set_magnitude(self, idx, mag):
        """ Sets the magnitude of the indexed trap number.
            INPUTS:
                idx - Index to trap number, starting from 0
                mag - New value for relative magnitude, must be in [0, 1]
        """
        assert 0 <= mag <= 1, ("Invalid magnitude: %d, must be within interval [0,1]" % mag)
        self.Waves[idx].Magnitude = mag
        self.Latest = False

    def set_magnitudes(self, mags):
        """ Sets the magnitude of all traps.
            INPUTS:
                mags - List of new magnitudes, in order of Trap Number (Ascending Frequency).
        """
        for i, mag in enumerate(mags):
            assert 0 <= mag <= 1, ("Invalid magnitude: %d, must be within interval [0,1]" % mag)
            self.Waves[i].Magnitude = mag
        self.Latest = False


    def set_phase(self, idx, phase):
        """ Sets the magnitude of the indexed trap number.
            INPUTS:
                idx --- Index to trap number, starting from 0
                phase - New value for phase.
        """
        phase = phase % (2*pi)
        self.Waves[idx].Phase = phase
        self.Latest = False


    def get_phases(self):
        return [w.Phase for w in self.Waves]


    def set_phases(self, phases):
        """ Sets the magnitude of all traps.
            INPUTS:
                mags - List of new phases, in order of Trap Number (Ascending Frequency).
        """
        for i, phase in enumerate(phases):
            self.Waves[i].Phase = phase
        self.Latest = False

    def plot(self):
        """ Plots the Segment. Computes first if necessary.

        """
        if not self.Latest:
            self.compute()
        plt.plot(self.Buffer, '--o')
        plt.show()


    def randomize(self):
        """ Randomizes each phase.

        """
        for w in self.Waves:
            w.Phase = 2*pi*random.random()
        self.Latest = False


    def compute(self):
        """ Computes the superposition of frequencies
            and stores it in the buffer.
            We divide by the sum of relative wave magnitudes
            and scale the max value to SAMP_VAL_MAX,
            s.t. if all waves phase align, they will not exceed the max value.
        """
        f = None
        ## Checks if Redundant ##
        if self.Latest:
            return
        self.Latest = True  # Will be up to date after

        ## Initialize Buffer ##
        if self.SampleLength > MAX_DATA or self.Filename is not None:
            if self.Filename is None:
                msg = "You data is too large, You need to save it to file."
                if easygui.boolbox(msg, "Warning!", ('Abort', 'Save'), "images/panic.jpg"):
                    exit(-1)
                self.Filename = easygui.enterbox("Enter a filename:", "Input", "unnamed")

            while not self.Filed:
                if self.Filename is None:
                    exit(-1)
                try:
                    f = h5py.File(self.Filename, 'r+')
                    if easygui.boolbox("Overwrite existing file?"):
                        f.close()
                        break
                    self.Filename = easygui.enterbox("Enter a filename or blank to abort:", "Input")
                except OSError:
                    break
            f = h5py.File(self.Filename, "w")
            f.create_dataset('magnitudes', np.array([w.Magnitude for w in self.Waves]))
            f.create_dataset('phases', np.array([w.Phase for w in self.Waves]))
            self.Buffer = f.create_dataset('data', (self.SampleLength,))
        else:
            self.Buffer = np.zeros(self.SampleLength)

        ## Compute and Add the full wave, Each frequency at a time ##
        parts = self.SampleLength//MAX_DATA + 1
        portion = self.SampleLength//parts
        normalization = sum([w.Magnitude for w in self.Waves])

        for part in range(parts):
            temp_buffer = np.zeros(portion)
            for w, t in zip(self.Waves, self.Targets):
                fn = w.Frequency / SAMP_FREQ  # Cycles/Sample
                df = (t - w.Frequency) / SAMP_FREQ if t else 0

                for i in range(portion):
                    n = i + part * portion
                    if n >= self.SampleLength:
                        break
                    dfn = df * n / self.SampleLength if t else 0
                    temp_buffer[i] += w.Magnitude*sin(2 * pi * n * (fn + dfn) + w.Phase)
                    ## Normalize the Buffer ##
                    self.Buffer[n] = int(SAMP_VAL_MAX * (temp_buffer[i] / normalization))

        if f is not None:
            self.Filed = True
            f.close()


    def __str__(self):
        s = "Segment with Resolution: " + str(SAMP_FREQ / self.SampleLength) + "\n"
        s += "Contains Waves: \n"
        for w in self.Waves:
           s += "---" + str(w.Frequency) + "Hz - Magnitude: " \
                + str(w.Magnitude) + " - Phase: " + str(w.Phase) + "\n"
        return s


########## Helper Functions ###############
# noinspection PyPep8Naming
def gaussian1d(x, x0, w0, A, offset):
    """ Returns intensity profile of 1d gaussian beam
        x0:  x-offset
        w0:  waist of Gaussian beam
        A:   Amplitude
        offset: Global offset
    """
    if w0 == 0:
        return 0
    return A * np.exp(-2 * (x - x0) ** 2 / (w0 ** 2)) + offset


# noinspection PyPep8Naming
def gaussianarray1d(x, x0_vec, wx_vec, A_vec, offset, ntraps):
    """ Returns intensity profile of trap array
        x0_vec: 1-by-ntraps array of x-offsets of traps
        wx_vec: 1-by-ntraps array of waists of traps
        A_vec:  1-by-ntraps array of amplitudes of traps
        offset: global offset
        ntraps: Number of traps

    """
    array = np.zeros(np.shape(x))
    for k in range(ntraps):
        array = array + gaussian1d(x, x0_vec[k], wx_vec[k], A_vec[k], 0)
    return array + offset


def wrapper_fit_func(x, ntraps, *args):
    """ Juggles parameters in order to be able to fit a list of parameters

    """
    a, b, c = list(args[0][:ntraps]), list(args[0][ntraps:2 * ntraps]), list(args[0][2 * ntraps:3 * ntraps])
    offset = args[0][-1]
    return gaussianarray1d(x, a, b, c, offset, ntraps)


def analyze_image(image, ntraps, iteration=0, verbose=False):
    """ Scans the given image for the 'ntraps' number of trap intensity peaks.
        Then extracts the 1-dimensional gaussian profiles across the traps and
        returns a list of the amplitudes.

    """
    ## Image Conditioning ##
    margin = 10
    threshold = np.max(image)*0.1
    im = image.transpose()

    x_len = len(im)
    peak_locs = np.zeros(x_len)
    peak_vals = np.zeros(x_len)

    ## Trap Peak Detection ##
    for i in range(x_len):
        if i < margin or x_len - i < margin:
            peak_locs[i] = 0
            peak_vals[i] = 0
        else:
            peak_locs[i] = np.argmax(im[i])
            peak_vals[i] = max(im[i])

    ## Trap Range Detection ##
    first = True
    pos_first, pos_last = 0, 0
    for i, p in enumerate(peak_vals):
        if p > threshold:
            if first:
                pos_first = i
                first = False
            pos_last = i
    ## Separation Value ##
    separation = (pos_last - pos_first) / ntraps  # In Pixels

    ## Initial Guesses ##
    means0 = np.linspace(pos_first, pos_last, ntraps).tolist()
    waists0 = (separation * np.ones(ntraps) / 2).tolist()
    ampls0 = (max(peak_vals) * 0.7 * np.ones(ntraps)).tolist()
    _params0 = [means0, waists0, ampls0, [0.06]]
    params0 = [item for sublist in _params0 for item in sublist]

    ## Fitting ##
    if verbose:
        print("Fitting...")
    xdata = np.arange(x_len)
    popt, pcov = curve_fit(lambda x, *params_0: wrapper_fit_func(x, ntraps, params_0),
                           xdata, peak_vals, p0=params0)
    if verbose:
        print("Fit!")
        plt.figure()
        plt.plot(xdata, peak_vals)                                            # Data
        if iteration:
            plt.plot(xdata, wrapper_fit_func(xdata, ntraps, params0), '--r')  # Initial Guess
            plt.plot(xdata, wrapper_fit_func(xdata, ntraps, popt))            # Fit
            plt.title("Iteration: %d" % iteration)
        else:
            plt.title("Final Product")

        plt.xlim((pos_first - margin, pos_last + margin))
        plt.legend(["Data", "Guess", "Fit"])
        plt.show(block=False)
        print("Fig_NEwton")
    ampls = list(popt[2 * ntraps:3 * ntraps])
    return ampls


# noinspection PyProtectedMember
def fix_exposure(cam, slider, verbose=False):
    """ Given the opened camera object and the Slider
        object connected to the camera's exposure,
        adjusts the exposure to just below clipping.
        *Binary Search*
    """
    margin = 10
    print("Fetching Frame")
    im = cam.latest_frame()
    x_len = len(im)
    print("Fetching Exposure")
    exp_t = cam._get_exposure()

    right, left = exp_t*2, 0
    inc = right / 10
    while True:
        ## Determine if Clipping or Low-Exposure ##
        gap = 1000
        for i in range(x_len):
            if i < margin or x_len - i < margin:
                continue
            else:
                gap = min(255 - max(im[i]), gap)

        ## Make Appropriate Adjustment ##
        if gap == 0:
            if verbose:
                print("Clipping at: ", exp_t)
            right = exp_t
        elif gap > 110:
            if verbose:
                print("Closing gap: ", gap, " w/ exposure: ", exp_t)
            left = exp_t
        else:
            if verbose:
                print("Final Exposure: ", exp_t.magnitude)
            return

        if inc.magnitude < 0.01:
            exp_t -= inc if gap == 0 else -inc
        else:
            exp_t = (right + left) / 2
            inc = (right - left) / 10

        slider.set_val(exp_t.magnitude)
        time.sleep(1)
        im = cam.latest_frame()<|MERGE_RESOLUTION|>--- conflicted
+++ resolved
@@ -139,13 +139,8 @@
             print('Multi-Channel Support Not Yet Supported!')
             print('Defaulting to Ch1 only.')
             ch0 = False
-<<<<<<< HEAD
-        assert 80 <= amplitude <= 800, "Amplitude must within interval: [80 - 2000]"
-=======
+
         assert 80 <= amplitude <= 240, "Amplitude must within interval: [80 - 2000]"
-        if amplitude > 200:
-            print("Warning: Nearing Input Power limit for AOM")
->>>>>>> 662bc6eb
         if amplitude != int(amplitude):
             amplitude = int(amplitude)
             print("Rounding amplitude to required integer value: ", amplitude)
@@ -864,7 +859,7 @@
         plt.xlim((pos_first - margin, pos_last + margin))
         plt.legend(["Data", "Guess", "Fit"])
         plt.show(block=False)
-        print("Fig_NEwton")
+        print("Fig_Newton")
     ampls = list(popt[2 * ntraps:3 * ntraps])
     return ampls
 
