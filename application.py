from lib.spectrum_lib import *

         #### IMPORTANT NOTES ####
# max value of amplitude: 2000mV. Do not exceed.
# For a given maximum amplitude of the card output, Vout,
# the amplitude of each pure tone will be (Vout / N) if
# N traps are output simultaneously.

<<<<<<< HEAD
## 20 Random Phases within [0, 2pi] ##
r = [2.094510589860613, 5.172224588379723, 2.713365750754814, 2.7268654021553975, 1.   /
     9455621726067513, 2.132845902763719, 5.775685169342227, 4.178303582622483, 1.971  /
     4912917733933, 1.218844007759545, 4.207174369712666, 2.6609861484752124, 3.41140  /
     54221128125, 1.0904071328591276, 1.0874359520279866, 1.538248528697041, 0.501676  /
     9726252504, 2.058427862897829, 6.234202186024447, 5.665480185178818]

# Define Waveform #
freq = [90E6 + j*0.5E6 for j in range(1)]
segmentA = Segment(freqs=freq, waves=None, sample_length=16E3)
segmentA.set_phase_all(r[:len(freq)])

# Open Card/Configure #
card = OpenCard()
card.setup_channels(amplitude=350)
card.load_segments([segmentA])
card.setup_buffer()

# Let it Rip #
=======
# Define Waveform
freq = [90E6 + j*1E6 for j in range(2)]  # Note: diffraction efficiency roughly maximized at 90MHz. Use this as center
wai_freq = [100E6 + j*2E6 for j in range(15)]

## Stationary ##
stable_A = Segment(freqs=freq, sample_length=16E4)
stable_A.randomize()
phases = stable_A.get_phases()

stable_B = Segment(freqs=wai_freq, sample_length=16E4)
stable_B.set_phases(phases)

## Sweeps ##
sweep_AB = Segment(freqs=freq, sample_length=16E6, targets=wai_freq)
sweep_AB.set_phases(phases)

sweep_BA = Segment(freqs=wai_freq, sample_length=16E6, targets=freq)
sweep_BA.set_phases(phases)

# Open Card/Configure #
card = OpenCard(mode='continuous')
card.setup_channels(amplitude=200)
card.load_segments([stable_A])  # , sweep_AB, stable_B, sweep_BA])
card.setup_buffer()

# Program Sequence #
step_A = Step(0, 0, 10000, 1)
step_AB = Step(1, 1, 1, 2)
step_B = Step(2, 2, 10000, 3)
step_BA = Step(3, 3, 1, 0)


# card.load_sequence([step_A, step_AB, step_B, step_BA])
# Let it Rip #

>>>>>>> 662bc6eb
card.wiggle_output(timeout=0, cam=False, verbose=True)
"""
## Set all but one component's Magnitude to 0 ##
new_mags = np.zeros(len(segmentA.Waves), dtype=int)
new_mags[0] = 1
segmentA.set_magnitudes(new_mags)
segmentA.plot()
card.setup_buffer()

card.wiggle_output(timeout = 10000)
"""
## Done! ##
print("Done -- Success!")

<|MERGE_RESOLUTION|>--- conflicted
+++ resolved
@@ -6,7 +6,6 @@
 # the amplitude of each pure tone will be (Vout / N) if
 # N traps are output simultaneously.
 
-<<<<<<< HEAD
 ## 20 Random Phases within [0, 2pi] ##
 r = [2.094510589860613, 5.172224588379723, 2.713365750754814, 2.7268654021553975, 1.   /
      9455621726067513, 2.132845902763719, 5.775685169342227, 4.178303582622483, 1.971  /
@@ -20,60 +19,21 @@
 segmentA.set_phase_all(r[:len(freq)])
 
 # Open Card/Configure #
-card = OpenCard()
+card = OpenCard(mode='continuous')
 card.setup_channels(amplitude=350)
 card.load_segments([segmentA])
 card.setup_buffer()
 
+# Program Sequence #
+# step_A = Step(0, 0, 10000, 1)
+# step_AB = Step(1, 1, 1, 2)
+# step_B = Step(2, 2, 10000, 3)
+# step_BA = Step(3, 3, 1, 0)
+# card.load_sequence([step_A, step_AB, step_B, step_BA])
+
 # Let it Rip #
-=======
-# Define Waveform
-freq = [90E6 + j*1E6 for j in range(2)]  # Note: diffraction efficiency roughly maximized at 90MHz. Use this as center
-wai_freq = [100E6 + j*2E6 for j in range(15)]
+card.wiggle_output(timeout=0, cam=False, verbose=True)
 
-## Stationary ##
-stable_A = Segment(freqs=freq, sample_length=16E4)
-stable_A.randomize()
-phases = stable_A.get_phases()
-
-stable_B = Segment(freqs=wai_freq, sample_length=16E4)
-stable_B.set_phases(phases)
-
-## Sweeps ##
-sweep_AB = Segment(freqs=freq, sample_length=16E6, targets=wai_freq)
-sweep_AB.set_phases(phases)
-
-sweep_BA = Segment(freqs=wai_freq, sample_length=16E6, targets=freq)
-sweep_BA.set_phases(phases)
-
-# Open Card/Configure #
-card = OpenCard(mode='continuous')
-card.setup_channels(amplitude=200)
-card.load_segments([stable_A])  # , sweep_AB, stable_B, sweep_BA])
-card.setup_buffer()
-
-# Program Sequence #
-step_A = Step(0, 0, 10000, 1)
-step_AB = Step(1, 1, 1, 2)
-step_B = Step(2, 2, 10000, 3)
-step_BA = Step(3, 3, 1, 0)
-
-
-# card.load_sequence([step_A, step_AB, step_B, step_BA])
-# Let it Rip #
-
->>>>>>> 662bc6eb
-card.wiggle_output(timeout=0, cam=False, verbose=True)
-"""
-## Set all but one component's Magnitude to 0 ##
-new_mags = np.zeros(len(segmentA.Waves), dtype=int)
-new_mags[0] = 1
-segmentA.set_magnitudes(new_mags)
-segmentA.plot()
-card.setup_buffer()
-
-card.wiggle_output(timeout = 10000)
-"""
 ## Done! ##
 print("Done -- Success!")
 
